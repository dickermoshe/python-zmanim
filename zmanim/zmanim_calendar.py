from datetime import datetime, timedelta, date
from typing import Optional

from zmanim.astronomical_calendar import AstronomicalCalendar
from zmanim.hebrew_calendar.jewish_calendar import JewishCalendar
from zmanim.util.astronomical_calculations import AstronomicalCalculations
from zmanim.util.geo_location import GeoLocation


class ZmanimCalendar(AstronomicalCalendar):
    def __init__(
        self,
        candle_lighting_offset: int = 18,
        geo_location: Optional[GeoLocation] = None,
        date: Optional[date] = None,
        calculator: Optional[AstronomicalCalculations] = None,
        *args,
        **kwargs,
    ):
        """The ZmanimCalendar is a specialized calendar that can calculate sunrise, sunset and Jewish zmanim.
        (religious times) for prayers and other Jewish religious duties. This class contains the main functionality of the
        Zmanim library.


        Args:
            candle_lighting_offset (Optional[int], optional): How many minutes before sunset candle lighting time defaults to. Defaults to 18.
            geo_location (Optional[GeoLocation], optional): The location to calculate zmanim for. Defaults to `GeoLocation.GMT()`.
            date (Optional[date], optional): Date to calculate zmanim for. Defaults to `datetime.today()`.
            calculator (Optional[AstronomicalCalculations], optional): Zmanim Calculator Class. Defaults to `NOAACalculator`.
        """
        super(ZmanimCalendar, self).__init__(
            date=date, geo_location=geo_location, calculator=calculator
        )
        self.candle_lighting_offset = candle_lighting_offset
        self.use_elevation = False

    def __repr__(self):
        return (
            "%s(candle_lighting_offset=%r, geo_location=%r, date=%r, calculator=%r)"
            % (
                self.__module__ + "." + self.__class__.__qualname__,
                self.candle_lighting_offset,
                self.geo_location,
                self.date,
                self.astronomical_calculator,
            )
        )

    def elevation_adjusted_sunrise(self) -> Optional[datetime]:
        """
        This method will return sea level sunrise if `self.use_elevation` is false (the
        default), or elevation adjusted sunrise if it is true. 
        Will return `None` if there is no sunrise on this day.
        """
        
        return self.sunrise() if self.use_elevation else self.sea_level_sunrise()

    def hanetz(self) -> Optional[datetime]:
        """
        This method returns Hanetz (sunrise). It's a wrapper for `self.elevation_adjusted_sunrise()`.
        Will return `None` if there is no sunrise on this day.
        """

        return self.elevation_adjusted_sunrise()

    def elevation_adjusted_sunset(self) -> Optional[datetime]:
        """
        This method will return sea level sunset if `self.use_elevation` is false (the
        default), or elevation adjusted sunset if it is true. 
        Will return `None` if there is no sunset on this day.
        """

        return self.sunset() if self.use_elevation else self.sea_level_sunset()

    def shkia(self) -> Optional[datetime]:
        """
        This method returns Shkia (sunset). It's a wrapper for `self.elevation_adjusted_sunset()`.
        Will return `None` if there is no sunset on this day.
        """

        return self.elevation_adjusted_sunset()

    def tzais(self, opts: dict = {"degrees": 8.5}) -> Optional[datetime]:
        """
        A method that returns tzais (nightfall) when the sun is 8.5 degrees below the
        geometric horizon (90 degrees) after sunset.
        Will return `None` if there is no sunset or sunrise on this day.
        """
        
        degrees, offset, zmanis_offset = self._extract_degrees_offset(opts)
        sunset_for_degrees = (
            self.elevation_adjusted_sunset()
            if degrees == 0
            else self.sunset_offset_by_degrees(self.GEOMETRIC_ZENITH + degrees)
        )
        if zmanis_offset != 0:
            return self._offset_by_minutes_zmanis(sunset_for_degrees, zmanis_offset)
        else:
            return self._offset_by_minutes(sunset_for_degrees, offset)

    def tzais_72(self) -> Optional[datetime]:
        """
        This method returns the tzais (nightfall) based on the opinion of Rabbeinu Tam that
        tzais hakochavim is calculated as 72 minutes after sunset.
        Will return `None` if there is no sunset or sunrise on this day.
        """
        
        return self.tzais({"offset": 72})

    def alos(self, opts: dict = {"degrees": 16.1}) -> Optional[datetime]:
        """
        Returns alos (dawn) based on the time when the sun is 16.1 degrees below the
	    eastern geometric horizon before sunrise.
        Will return `None` if there is no sunset or sunrise on this day.
        """
        
        degrees, offset, zmanis_offset = self._extract_degrees_offset(opts)
        sunrise_for_degrees = (
            self.elevation_adjusted_sunrise()
            if degrees == 0
            else self.sunrise_offset_by_degrees(self.GEOMETRIC_ZENITH + degrees)
        )
        if zmanis_offset != 0:
            return self._offset_by_minutes_zmanis(sunrise_for_degrees, -zmanis_offset)
        else:
            return self._offset_by_minutes(sunrise_for_degrees, -offset)

    def alos_72(self) -> Optional[datetime]:
        """
        Method to return alos (dawn) calculated using 72 minutes before sunrise.
        Will return `None` if there is no sunset or sunrise on this day.
        """
        
        return self.alos({"offset": 72})

    def chatzos(self) -> Optional[datetime]:
        """
        This method returns chatzos (midday) following most opinions that chatzos is the midpoint
	    between sunrise and sunset.
        Will return `None` if there is no sunset or sunrise on this day.
        """
        return self.sun_transit()

    def candle_lighting(self) -> Optional[datetime]:
        """
        A method to return candle lighting time, calculated as `candle_lighting_offset` minutes before
	    sunset. This will return the time for any day of the week, since it can be
	    used to calculate candle lighting time for Yom Tov (mid-week holidays) as well.
        Will return `None` if there is no sunset or sunrise on this day.
        """

        return self._offset_by_minutes(
            self.sea_level_sunset(), - self.candle_lighting_offset
        )

    def sof_zman_shma(
        self, day_start: datetime, day_end: datetime
    ) -> Optional[datetime]:
        """
        A generic method for calculating the latest zman krias shema (time to recite shema in the morning)
	    that is 3 shaos zmaniyos (temporal hours) after the start of the day, calculated using the start and
	    end of the day passed to this method.
        Will return `None` if there is no sunset or sunrise on this day.
        """
        
        return self._shaos_into_day(day_start, day_end, 3)

    def sof_zman_shma_gra(self) -> Optional[datetime]:
        """
        This method returns the latest zman krias shema (time to recite shema in the morning) that is 3
	    shaos zmaniyos (solar hours) after sunrise.
        Will return `None` if there is no sunset or sunrise on this day.
        """

        elevation_adjusted_sunrise = self.elevation_adjusted_sunrise()
        elevation_adjusted_sunset = self.elevation_adjusted_sunset()
        if elevation_adjusted_sunrise is None or elevation_adjusted_sunset is None:
            return None
        return self.sof_zman_shma(elevation_adjusted_sunrise, elevation_adjusted_sunset)

    def sof_zman_shma_mga(self) -> Optional[datetime]:
        """
        This method returns the latest zman krias shema (time to recite shema in the morning) that is 3
	    shaos zmaniyos (solar hours) after `alos_72`, according to the opinion that the day is calculated
	    from 72 minutes before sunrise to 72 minutes after sunset.
        Will return `None` if there is no sunset or sunrise on this day.
        """
        alos_72 = self.alos_72()
        tzais_72 = self.tzais_72()
        if alos_72 is None or tzais_72 is None:
            return None
        return self.sof_zman_shma(alos_72, tzais_72)

    def sof_zman_tfila(
        self, day_start: Optional[datetime], day_end: Optional[datetime]
    ) -> Optional[datetime]:
        """
        A generic method for calculating the latest zman tfilah (time to recite the morning prayers)
	    that is 4 shaos zmaniyos (temporal hours) after the start of the day, calculated using the start and
	    end of the day passed to this method.
        Will return `None` if there is no sunset or sunrise on this day.
        """
        return self._shaos_into_day(day_start, day_end, 4)

    def sof_zman_tfila_gra(self) -> Optional[datetime]:
        """
        This method returns the latest zman tfilah (time to recite the morning prayers) that is 4
	    shaos zmaniyos (solar hours) after sunrise.
        Will return `None` if there is no sunset or sunrise on this day.
        """
        return self.sof_zman_tfila(
            self.elevation_adjusted_sunrise(), self.elevation_adjusted_sunset()
        )

    def sof_zman_tfila_mga(self) -> Optional[datetime]:
        """
        This method returns the latest zman tfilah (time to recite the morning prayers) that is 4
	    shaos zmaniyos (solar hours) after `alos_72`, according to the opinion that the day is calculated
	    from 72 minutes before sunrise to 72 minutes after sunset.
        Will return `None` if there is no sunset or sunrise on this day.
        """
        return self.sof_zman_tfila(self.alos_72(), self.tzais_72())

    def mincha_gedola(
        self, day_start: Optional[datetime] = None, day_end: Optional[datetime] = None
    ) -> Optional[datetime]:
        """
        A generic method for calculating the latest mincha gedola (the earliest time to recite the mincha prayers)
	    that is 6.5 shaos zmaniyos (temporal hours) after the start of the day, calculated using the start and end
	    of the day passed to this method.
<<<<<<< HEAD
        `day_start` and `day_end` are optional, and will default to the elevation adjusted sunrise and sunset.
=======
>>>>>>> 58f45573
        Will return `None` if there is no sunset or sunrise on this day.
        """
        if day_start is None:
            day_start = self.elevation_adjusted_sunrise()
        if day_end is None:
            day_end = self.elevation_adjusted_sunset()

        return self._shaos_into_day(day_start, day_end, 6.5)

    def mincha_ketana(
        self, day_start: Optional[datetime] = None, day_end: Optional[datetime] = None
    ) -> Optional[datetime]:
        """
        A generic method for calculating mincha ketana, (the preferred time to recite the mincha prayers in
	    the opinion that is 9.5 shaos zmaniyos (temporal hours) after the start of the day, calculated using the start and end
	    of the day passed to this method.
<<<<<<< HEAD
        `day_start` and `day_end` are optional, and will default to the elevation adjusted sunrise and sunset.
=======
>>>>>>> 58f45573
        Will return `None` if there is no sunset or sunrise on this day.
        """
        if day_start is None:
            day_start = self.elevation_adjusted_sunrise()
        if day_end is None:
            day_end = self.elevation_adjusted_sunset()

        return self._shaos_into_day(day_start, day_end, 9.5)

    def plag_hamincha(
        self, day_start: Optional[datetime] = None, day_end: Optional[datetime] = None
    ) -> Optional[datetime]:
        """
        A generic method for calculating plag hamincha (the earliest time that Shabbos can be started) that is
	    10.75 hours after the start of the day, (or 1.25 hours before the end of the day) based on the start and end of
	    the day passed to the method.
<<<<<<< HEAD
        `day_start` and `day_end` are optional, and will default to the elevation adjusted sunrise and sunset.
=======
>>>>>>> 58f45573
        Will return `None` if there is no sunset or sunrise on this day.
        """
        if day_start is None:
            day_start = self.elevation_adjusted_sunrise()
        if day_end is None:
            day_end = self.elevation_adjusted_sunset()

        return self._shaos_into_day(day_start, day_end, 10.75)

    def shaah_zmanis(
        self, day_start: Optional[datetime], day_end: Optional[datetime]
    ) -> Optional[float]:
        """
        A generic utility method for calculating any shaah zmanis (temporal hour) based zman with the
	    day defined as the start and end of day (or night) and the number of shaahos zmaniyos passed to the
	    method.
        Will return `None` if there is no sunset or sunrise on this day.
        """
        return self.temporal_hour(day_start, day_end)

    def shaah_zmanis_gra(self) -> Optional[float]:
        """
        A generic utility method for calculating any shaah zmanis (temporal hour) occording to the opinion
        that the day is calculated from sunrise to sunset.
        Will return `None` if there is no sunset or sunrise on this day.
        """
        return self.shaah_zmanis(
            self.elevation_adjusted_sunrise(), self.elevation_adjusted_sunset()
        )

    def shaah_zmanis_mga(self) -> Optional[float]:
        """
        A generic utility method for calculating any shaah zmanis (temporal hour) occording to the opinion
        that the day is calculated from 72 minutes before sunrise to 72 minutes after sunset.
        Will return `None` if there is no sunset or sunrise on this day.
        """
        
        return self.shaah_zmanis(self.alos_72(), self.tzais_72())

    def shaah_zmanis_by_degrees_and_offset(
        self, degrees: float, offset: float
    ) -> Optional[float]:
        """
        A generic utility method for calculating any shaah zmanis (temporal hour) occording to the opinion
        that the day is calculated from sunrise to sunset.
        You can pass degrees and offset to this method to ajust how the sunset and sunrise are calculated.
        Will return `None` if there is no sunset or sunrise on this day.
        """
        
        opts = {"degrees": degrees, "offset": offset}
        return self.shaah_zmanis(self.alos(opts), self.tzais(opts))

    def is_assur_bemelacha(
        self, current_time: datetime, tzais=None, in_israel: Optional[bool] = False
    ) -> Optional[bool]:
        """
        This is a utility method to determine if the current Date (datetime) passed in has a melacha (work) prohibition.
	    Since there are many opinions on the time of tzais, the tzais for the current day has to be passed to this
	    class. Sunset is the classes current day's sunset that observes the
	    The `JewishCalendar.in_israel` will be set by the in_israel parameter.
        Will return `None` if there is no sunset or sunrise on this day.
        """
        if tzais is None:
            tzais_time = self.tzais()
        elif isinstance(tzais, dict):
            tzais_time = self.tzais(tzais)
        else:
            tzais_time = tzais

        if tzais_time is None:
            return None

        elevation_adjusted_sunset = self.elevation_adjusted_sunset()
        if elevation_adjusted_sunset is None:
            return None

        jewish_calendar = JewishCalendar(current_time.date())
        jewish_calendar.in_israel = in_israel
        return (
            current_time <= tzais_time and jewish_calendar.is_assur_bemelacha()
        ) or (
            current_time >= elevation_adjusted_sunset
            and jewish_calendar.is_tomorrow_assur_bemelacha()
        )

    def _shaos_into_day(
        self, day_start: Optional[datetime], day_end: Optional[datetime], shaos: float
    ) -> Optional[datetime]:
        shaah_zmanis = self.temporal_hour(day_start, day_end)
        if shaah_zmanis is None:
            return None
        return self._offset_by_minutes(
            day_start, (shaah_zmanis / self.MINUTE_MILLIS) * shaos
        )

    def _extract_degrees_offset(self, opts: dict) -> tuple:
        degrees = opts["degrees"] if "degrees" in opts else 0
        offset = opts["offset"] if "offset" in opts else 0
        zmanis_offset = opts["zmanis_offset"] if "zmanis_offset" in opts else 0
        return degrees, offset, zmanis_offset

    def _offset_by_minutes(
        self, time: Optional[datetime], minutes: float
    ) -> Optional[datetime]:
        if time is None:
            return None
        return time + timedelta(minutes=minutes)

    def _offset_by_minutes_zmanis(
        self, time: Optional[datetime], minutes: float
    ) -> Optional[datetime]:
        if time is None:
            return None
        shaah_zmanis_gra = self.shaah_zmanis_gra()
        if shaah_zmanis_gra is None:
            return None
        shaah_zmanis_skew = shaah_zmanis_gra / self.HOUR_MILLIS
        return time + timedelta(minutes=minutes * shaah_zmanis_skew)<|MERGE_RESOLUTION|>--- conflicted
+++ resolved
@@ -1,3 +1,4 @@
+from datetime import datetime, timedelta, date
 from datetime import datetime, timedelta, date
 from typing import Optional
 
@@ -228,10 +229,7 @@
         A generic method for calculating the latest mincha gedola (the earliest time to recite the mincha prayers)
 	    that is 6.5 shaos zmaniyos (temporal hours) after the start of the day, calculated using the start and end
 	    of the day passed to this method.
-<<<<<<< HEAD
         `day_start` and `day_end` are optional, and will default to the elevation adjusted sunrise and sunset.
-=======
->>>>>>> 58f45573
         Will return `None` if there is no sunset or sunrise on this day.
         """
         if day_start is None:
@@ -248,10 +246,7 @@
         A generic method for calculating mincha ketana, (the preferred time to recite the mincha prayers in
 	    the opinion that is 9.5 shaos zmaniyos (temporal hours) after the start of the day, calculated using the start and end
 	    of the day passed to this method.
-<<<<<<< HEAD
         `day_start` and `day_end` are optional, and will default to the elevation adjusted sunrise and sunset.
-=======
->>>>>>> 58f45573
         Will return `None` if there is no sunset or sunrise on this day.
         """
         if day_start is None:
@@ -268,10 +263,7 @@
         A generic method for calculating plag hamincha (the earliest time that Shabbos can be started) that is
 	    10.75 hours after the start of the day, (or 1.25 hours before the end of the day) based on the start and end of
 	    the day passed to the method.
-<<<<<<< HEAD
         `day_start` and `day_end` are optional, and will default to the elevation adjusted sunrise and sunset.
-=======
->>>>>>> 58f45573
         Will return `None` if there is no sunset or sunrise on this day.
         """
         if day_start is None:
